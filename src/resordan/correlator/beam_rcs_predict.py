#!/usr/bin/env python

from pathlib import Path
import pickle
import argparse
import os
import scipy
import similaritymeasures
import subprocess

import numpy as np
import pandas as pd
import matplotlib.pyplot as plt
import matplotlib.cm as cm
from astropy.time import Time, TimeDelta
from tqdm import tqdm
from datetime import datetime
import h5py

import sorts
import pyant
import pyorb
<<<<<<< HEAD
import resordan.correlator.update_tle as utle
from resordan.correlator.get_discos_cat import get_discos_cat
=======
import update_tle as utle
import get_discos_cat
>>>>>>> 67ae8728

try:
    from mpi4py import MPI
    comm = MPI.COMM_WORLD
except ImportError:
    class COMM_WORLD:
        rank = 0
        size = 1
        
        def Barrier(self):
            pass

    comm = COMM_WORLD()



def offaxis_weighting(angles):
    '''Weight for offaxis angle, normalized for this set of angles
    '''
    if angles.size == 0:
        return np.ones_like(angles)
    w = angles.copy()
    w += 1 - np.min(w)
    w = 1.0/w
    w = w/np.sum(w)
    return w


def matching_function(data, SNR_sim, off_angles, args, debug=False):
    # Filter measurnments
    _SNR_sim = SNR_sim.copy()
    _SNR_sim[_SNR_sim <= 0] = np.nan
    sndb = data.snr
    snsdb = np.log10(_SNR_sim)*10
    if np.all(np.isnan(_SNR_sim)):
        match = np.nan
        meta = [np.nan, np.nan]
        return match, meta

    max_sndb_x = np.nanmax(data.snr)
    max_sndb_y = np.log10(np.nanmax(_SNR_sim))*10

    #ratio of peak signal and limit should be the same
    #as the ratio of the simulated peak and the simulated signal
    #use this to calculate the limit used in simulation
    snrdb_lim_rel = max_sndb_x - args.min_snr
    sns_lim = max_sndb_y - snrdb_lim_rel
    #the normalized limit is, since the normalizations put peaks to 1
    snrdb_lim_norm = -snrdb_lim_rel

    off_weight = offaxis_weighting(off_angles)

    sn = 10**(data.snr/10)
    xsn = np.full(sn.shape, np.nan, dtype=sn.dtype)
    idx_x = sn > 0
    if np.sum(idx_x) > 1:
        xsn[idx_x] = np.log10(sn[idx_x]/np.nanmax(sn[idx_x]))
    idx_x = np.logical_not(np.isnan(xsn))

    sns = _SNR_sim
    ysn = np.full(sns.shape, np.nan, dtype=sn.dtype)
    idx_y = sns > 0
    if np.sum(idx_y) > 1:
        ysn[idx_y] = np.log10(sns[idx_y]/np.nanmax(sns[idx_y]))
    idx_y = np.logical_not(np.isnan(ysn))

    idx = np.logical_and(idx_x, idx_y)
    tot = np.sum(idx)
    
    dhit_idx = np.logical_and.reduce([
        sndb > args.min_snr,
        snsdb > sns_lim,
        idx,
    ])
    dcut_idx = np.logical_and.reduce([
        np.logical_or(sndb <= args.min_snr, np.logical_not(idx_x)),
        snsdb > sns_lim,
        idx_y,
    ])
    dmiss_idx = np.logical_and.reduce([
        sndb > args.min_snr,
        np.logical_or(snsdb <= sns_lim, np.logical_not(idx_y)),
        idx_x,
    ])

    dhit = np.nan
    dcut = np.nan
    dmiss = np.nan
        
    if tot > 1:
        if np.any(dhit_idx):
            dhit = np.sum(((xsn[dhit_idx] - ysn[dhit_idx])*off_weight[dhit_idx])**2)
        if np.any(dcut_idx):
            dcut = np.sum(((ysn[dcut_idx] - snrdb_lim_norm)*off_weight[dcut_idx])**2)
        if np.any(dmiss_idx):
            dmiss = np.sum((xsn[dmiss_idx]*off_weight[dmiss_idx])**2)
    
    match = dhit
    if not np.isnan(dcut):
        match += dcut
    if not np.isnan(dmiss):
        match += dmiss
    match_0 = match
    match = np.sqrt(match/len(SNR_sim))
    meta = [dcut/len(SNR_sim), dmiss/len(SNR_sim)]

    timearray = data.t
    xxx = np.array([timearray[idx],xsn[idx]]).T
    yyy = np.array([timearray[idx],ysn[idx]]).T
    rowy, coly = np.shape(yyy)

    if rowy < 4:
        mae = float('NaN')
    else:
        mae = similaritymeasures.mae(xxx[:],yyy[:])
    
    if debug:
        print('idx_x: ', idx_x)
        print('idx_y: ', idx_y)
        print('idx: ', idx)
        print('dhit_idx: ', dhit_idx)
        print('dcut_idx: ', dcut_idx)
        print('dmiss_idx: ', dmiss_idx)
        print('tot: ', tot)
        print('dhit: ', dhit)
        print('dcut: ', dcut)
        print('dmiss: ', dmiss)
        print('match_0: ', match_0)
        print('match: ', match)
        print('meta: ', meta)

    if np.isnan(dhit):
        match = float('NaN')
    else:
        match = match
        
    return match, meta, mae


def snr2rcs(
            gain_tx,
            gain_rx,
            wavelength,
            power_tx,
            range_tx_m,
            range_rx_m,
            snr,
            bandwidth=10,
            rx_noise_temp=150.0,
            radar_albedo=1.0,
        ):

    rx_noise = scipy.constants.k*rx_noise_temp*bandwidth
    power = snr*rx_noise/radar_albedo

    rcsvalue = 64.0*(np.pi**3.0)*(range_rx_m**2.0*range_tx_m**2.0)*power/(power_tx*(gain_tx*gain_rx)*(wavelength**2.0))

    return rcsvalue

def generate_prediction(data, t, obj, radar, args):

    states_ecef = obj.get_state(t) # /Users/licr/Documents/Snr2rcs/SORTS/sorts/space_object.py and /Users/licr/Documents/Snr2rcs/SORTS/sorts/propagator/pysgp4.py
    ecef_r = states_ecef[:3, :] - radar.tx[0].ecef[:, None]

    local_pos = sorts.frames.ecef_to_enu(
        radar.tx[0].lat, 
        radar.tx[0].lon, 
        radar.tx[0].alt, 
        ecef_r,
        degrees=True, # it was radians=False. Changed by Liliana
    )

    pth = local_pos/np.linalg.norm(local_pos, axis=0)
    G_pth = radar.tx[0].beam.gain(pth) # /Users/licr/anaconda3/envs/snr2rcs/lib/python3.11/site-packages/pyant/beams/eiscat_uhf.py
    G_pth = np.squeeze(G_pth)
    G_pth_db = 10*np.log10(G_pth)

    antilogsnr = 10**(data.snr/10)
    
    rcsvalue = snr2rcs(
        G_pth,
        G_pth,
        radar.tx[0].wavelength,
        radar.tx[0].power,
        data.range, # in meters, 1way
        data.range, # in meters, 1way
        antilogsnr, # Not in dB
        bandwidth=radar.tx[0].coh_int_bandwidth,
        rx_noise_temp=radar.rx[0].noise,
        radar_albedo=1.0,
    )
    
    diam = sorts.signals.hard_target_diameter(
        G_pth,
        G_pth,
        radar.tx[0].wavelength,
        radar.tx[0].power,
        data.range, # in meters, 1way
        data.range, # in meters, 1way
        antilogsnr, # Not in dB
        bandwidth=radar.tx[0].coh_int_bandwidth,
        rx_noise_temp=radar.rx[0].noise,
        radar_albedo=1.0,
    )

    SNR_sim = sorts.signals.hard_target_snr(
        G_pth,
        G_pth,
        radar.tx[0].wavelength,
        radar.tx[0].power,
        data.range, # in meters, 1way
        data.range, # in meters, 1way
        diameter=1,
        bandwidth=radar.tx[0].coh_int_bandwidth,
        rx_noise_temp=radar.rx[0].noise,
        radar_albedo=1.0,
    )
    
    low_gain_inds = G_pth_db < args.min_gain
    diam[low_gain_inds] = np.nan
    SNR_sim[low_gain_inds] = 0
    rcsvalue[low_gain_inds] = np.nan

    return SNR_sim, G_pth, diam, low_gain_inds, ecef_r, pth, rcsvalue
    
    
def updated_tle(line1,line2,data,radar):
    line1 = (line1.astype(str))[0]
    line2 = (line2.astype(str))[0]

    r  = (data.range)*2 # in m, 2way approach used in Daniel's program
    v  = (data.range_rate)*2 # in m/s, 2way approach used in Daniel's program

    times  = Time(data.epoch + data.t , format="unix", scale="utc") # in unix
    rx_ecef, tx_ecef = utle.load_radar_ecef(radar)

    new_tle = utle.update_tle(line1, line2, times, r, v, rx_ecef, tx_ecef)

    return new_tle

def main_predict(args, token):
    radar = getattr(sorts.radars, args.radar)
    
    t_jitter = np.arange(
        -args.jitter_width, 
        args.jitter_width, 
        0.1, 
        dtype=np.float64,
    )

    output_pth = Path(args.output).resolve()
    output_pth.mkdir(exist_ok=True, parents=True)
    path2correvents = Path(args.correlation_events).resolve()
    path2corrdata = Path(args.correlation_data).resolve()
    tle_pth = Path(args.catalog).resolve()
        
    corr_events = list(sorted(path2correvents.rglob('*.pkl')))
    
    pop = sorts.population.tle_catalog(tle_pth, cartesian=False)
    pop.unique()

    pbar = tqdm(
        total=len(corr_events),
        position=0,
        desc='Predicting events',
    )

    for corr_event in corr_events:
        corrdata_filename = corr_event.name.split('.')[0] + '.h5'
        print(path2corrdata / corrdata_filename)
        print(corr_event)
        
        with h5py.File(path2corrdata / corrdata_filename, 'r') as ds:
            indecies = ds['matched_object_index'][()][0, :]
            measurnment_id = ds['observation_index'][()]
            time_id = ds['matched_object_time'][()]
            indecies = indecies[measurnment_id]
            measurnment_id = np.arange(len(measurnment_id))
            time_id = time_id[measurnment_id]
            
        with open(str(corr_event), 'rb') as fip:
            h_det = pickle.load(fip)
            for jj, events in enumerate(h_det.events):
                data = events
                eepoch = events.epoch
                snrs = events.snr
                snridmax = np.nanargmax(snrs)
                ts = eepoch + events.t
                rs = events.range
                vs = events.range_rate
                t = ts[snridmax] # time at the max SNR
                r = rs[snridmax] # in m, one way
                v = vs[snridmax] # in m/s
                az = events.pointing[0][0] # assuming that all values are the same
                ele = events.pointing[0][1]
                
                select_id = np.where(time_id == t)
                select_id = select_id[0]
    
                meas_id = measurnment_id[select_id][0]
                obj_id = indecies[select_id][0]
                ename = args.radar + '_' + datetime.utcfromtimestamp(eepoch).strftime('%Y%m%d_%H%M%S_%f')

                obj = pop.get_object(obj_id)
                norad = pop.data['oid'][obj_id]
                print('Correlated TLE object for :')
                print(f' - measurement_id: {meas_id}')
                print(f' - object_id: {obj_id}')
                print(f' - CAT ID: {norad}')
                print(f' - event: {ename}')
                
                if norad < 81000:
                    results_folder = output_pth / ename
                    results_folder.mkdir(exist_ok=True)
            
                    radar.tx[0].beam.sph_point(azimuth = az, elevation = ele)
                    
                    ##==================
                    ## TLE update # The update does not produce simulations
                    ##==================
                    #line1 = pop.data[np.where(pop.data['oid'] == norad)]['line1']
                    #line2 = pop.data[np.where(pop.data['oid'] == norad)]['line2']
                    #print(line1)
                    #print(line2)
                    #new_tle = updated_tle(line1,line2,data,args.radar) # corr_events or data
                    #print(new_tle)
                    #new_pop = sorts.population.tle_catalog([(new_tle[0],new_tle[1])], cartesian=False)
                    #obj = new_pop.get_object(0)
                    ##==================
                    
                    obj.out_frame = 'ITRS'

                    t = Time(t, format='unix', scale='utc')
                    dt = (t - obj.epoch).sec # unix time - mjd time format. It works when using astropy
                    t_vec = data.t - data.t[snridmax]

                    matches = np.empty_like(t_jitter)
                    pdatas = [None]*len(t_jitter)
                    pmetas = [None]*len(t_jitter)
                    pmae = [None]*len(t_jitter)
                    
                    for tind in range(len(t_jitter)):
                        _t = t_vec + dt + t_jitter[tind]
                        pdatas[tind] = generate_prediction(data, _t, obj, radar, args)
                        SNR_sim, G_pth, diam, low_gain_inds, ecef_r, pth, rcs_data = pdatas[tind]
                            
                        nrows, ncols = np.shape(pth)
                        pths_off_angle = pyant.coordinates.vector_angle(
                            np.repeat(radar.tx[0].beam.pointing, ncols, axis=1),
                            pth,
                            degrees=True
                        )
                            
                        if (np.sum(SNR_sim) > 0): # added by Liliana
                            matches[tind], pmetas[tind], pmae[tind] = matching_function( # abb by Lili
                                data, SNR_sim, pths_off_angle, args)
                        else:
                            matches[tind] = float('NaN')
                            pmetas[tind] = [float('NaN'), float('NaN')]
                            pmae[tind] = float('NaN')
                            
                    if np.isnan(matches).all():
                        best_match = float('NaN')
                    else:
                        best_match = np.nanargmin(matches)
                    if np.isnan(pmae).all():
                        best_mae = float('NaN')
                    else:
                        best_mae = np.nanargmin(pmae)
                    print(best_mae)
                    if np.isnan(best_mae):
                        pass
                    else:
                        SNR_sim, G_pth, diam, low_gain_inds, ecef_r, pth, rcs_data = pdatas[best_mae]
                        
                        alog = 10**(data.snr/10)
                                
                        fig, axes = plt.subplots(2, 2, figsize=(12, 8))
                        axes[0, 0].plot(t_jitter, matches)
                        if best_mae == best_mae:
                            axes[0, 0].plot(t_jitter[best_mae], pmae[best_mae], 'or')
                        axes[1, 0].plot(t_jitter, [x[0] for x in pmetas])
                        axes[0, 1].plot(t_jitter, [x[1] for x in pmetas])
                        axes[1, 1].plot(t_vec, 10*np.log10(SNR_sim/np.max(SNR_sim)),'k')
                        axes[1, 1].plot(t_vec, 10*np.log10(alog/np.max(alog)),'r')
                        axes[1, 1].set_xlabel('Time [s]')
                        axes[1, 1].set_ylabel('SNR [dB]')
                        axes[1, 0].set_xlabel('Jitter [s]')
                        axes[1, 0].set_ylabel('Cut weight [1]')
                        axes[0, 1].set_xlabel('Jitter [s]')
                        axes[0, 1].set_ylabel('Miss weight [1]')
                        axes[0, 0].set_xlabel('Jitter [s]')
                        axes[0, 0].set_ylabel('Distance [1]')
                        mdate = Time(data.epoch + data.t[snridmax], format='unix', scale='utc').iso
                        fig.suptitle(f'Jitter search using matching function: t0 = {mdate}')
                        fig.savefig(results_folder / f'correlated_jitter_search.{args.format}')
                        plt.close(fig)

                        fig, ax = plt.subplots(figsize=(12, 8))
                        ax.plot(data.t, np.linalg.norm(ecef_r, axis=0))
                        ax.plot(data.t, data.range)
                        ax.plot(data.t[snridmax], r, 'or')
                        fig.savefig(results_folder / f'correlated_pass_range_match.{args.format}')
                        plt.close(fig)

                        fig, ax = plt.subplots(figsize=(12, 8))
                        ax.plot(pth[0, :], pth[1, :], '-w')
                        pyant.plotting.gain_heatmap(radar.tx[0].beam, min_elevation=85.0, ax=ax)
                        fig.savefig(results_folder / f'correlated_pass_pth_gain.{args.format}')
                        plt.close(fig)
                        
                        fig, axes = plt.subplots(2, 2, figsize=(16, 8), sharex=True)
                        axes[0, 0].plot(data.t, diam*1e2)
                        axes[0, 0].set_ylabel('Diameter [cm]')
                        axes[0, 1].plot(data.t, np.log10(diam*1e2))
                        axes[0, 1].set_ylabel('Diameter [log10(cm)]')
                        axes[1, 0].set_xlabel('Time [s]')
                        interval = 0.2
                        d_peak = diam[snridmax]*1e2
                        if not (np.isnan(d_peak) or np.isinf(d_peak)):
                            logd_peak = np.log10(d_peak)
                            axes[0, 0].set_ylim(d_peak*(1 - interval), d_peak*(1 + interval))
                            axes[0, 1].set_ylim(logd_peak*(1 - interval), logd_peak*(1 + interval))

                        axes[1, 0].plot(data.t, SNR_sim/np.max(SNR_sim), label='Estimated')
                        axes[1, 0].plot(data.t, alog/np.nanmax(alog), 'x', label='Measured')
                        axes[1, 0].plot(data.t, SNR_sim/np.max(SNR_sim),'+b')
                        axes[1, 1].plot(data.t, 10*np.log10(SNR_sim/np.max(SNR_sim)), label='Estimated')
                        axes[1, 1].plot(data.t, 10*np.log10(alog/np.nanmax(alog)), 'x', label='Measured')
                        axes[1, 1].plot(data.t, 10*np.log10(SNR_sim/np.max(SNR_sim)), '+b')
                        axes[1, 0].legend()
                        axes[1, 1].set_xlabel('Time [s]')
                        axes[1, 0].set_ylabel('Normalized SNR [1]')
                        axes[1, 1].set_ylabel('Normalized SNR [dB]')
                        title_date = results_folder.stem.split('_')
                        mdate = Time(data.epoch, format='unix', scale='utc').iso
                        fig.suptitle(f'{title_date[0].upper()} - {mdate}: NORAD-ID = {norad}. BM = {best_match}, BMAE = {best_mae}')
                        fig.savefig(results_folder / f'correlated_pass_snr_match.{args.format}')
                        plt.close(fig)

                        offset_angle = pyant.coordinates.vector_angle(pth[:, snridmax],
                                        radar.tx[0].beam.pointing,
                                        degrees=True
                        )
                        
                        SNR_sim, G_pth, diam, low_gain_inds, ecef_r, pth, rcs_data = pdatas[best_mae]
                            
                        nameo, satno, objectClass, mission, mass, shape, width, height, depth, diameter, span, xSectMax, xSectMin, xSectAvg = get_discos_cat(norad, token)
                            
                        summary_data = dict(
                                SNR_sim = SNR_sim,
                                diam_sim = diam,
                                #gain_sim = G_pth,
                                #pth_sim = pth,
                                #measurement_id = meas_id,
                                #object_id = obj_id,
                                #offset_angle = offset_angle,
                                catid = norad,
                                rcs_data = rcs_data,
                                snr_data = data.snr,
                                timearray = data.t,
                                nameo = nameo,
                                satno = satno,
                                objectClass = objectClass,
                                mission = mission,
                                mass = mass,
                                shape = shape,
                                width = width,
                                height = height,
                                depth = depth,
                                diameter = diameter,
                                span = span,
                                xSectMax = xSectMax,
                                xSectMin = xSectMin,
                                xSectAvg = xSectAvg,
                        )
                            
                        with open(results_folder / f'correlated_snr_prediction.pickle', 'wb') as fh:
                            pickle.dump(summary_data, fh)
                else:
                    'At the time of the TLE (date), the object was to be assigned'
        pbar.update(1)
    pbar.close()


def main(input_args=None):
    parser = argparse.ArgumentParser(description='Estimate RCS \
        values for target using correlation and TLE')
        
    parser.add_argument('radar', type=str, help='The observing radar system')
    parser.add_argument('catalog', type=str, help='TLE catalog path')
    parser.add_argument('correlation_events', type=str, help='Path to \
        correlated events')
    parser.add_argument('correlation_data', type=str, help='Path to \
        correlation data')
    parser.add_argument('output', type=str, help='Results output location')

    parser.add_argument(
        '--event',
        default='',
        help='To pick a specific event name.',
    )
    parser.add_argument(
        '--min-gain',
        default=10.0,
        metavar='MIN',
        type=float, 
        help='The minimum amount of dB one way gain at which to evalute \
        SNR and RCS',
    )
    parser.add_argument(
        '--min-snr',
        default=5.0,
        metavar='MIN',
        type=float, 
        help='The minimum amount of measured SNR dB at which to evalute \
        SNR and RCS',
    )
    parser.add_argument(
        '--jitter-width',
        default=1.5, # it was 5.0
        metavar='JITTER',
        type=float, 
        help='The number of seconds to jitter back and forth',
    )
    parser.add_argument(
        '-v',
        action='store_true',
        help='Verbose output',
    )
    parser.add_argument(
        '-f', '--format',
        default='png',
        help='Plot format',
    )

    credentials = 'discos_credentials.txt'
    proc = subprocess.Popen("sed -n '1p' "+credentials, stdout=subprocess.PIPE, shell=True)
    token = proc.stdout.read()
    token = token.strip().decode( "utf-8" )

    if input_args is None:
        args = parser.parse_args()
    else:
        args = parser.parse_args(input_args)

    main_predict(args, token)


if __name__ == '__main__':
    main()<|MERGE_RESOLUTION|>--- conflicted
+++ resolved
@@ -20,13 +20,8 @@
 import sorts
 import pyant
 import pyorb
-<<<<<<< HEAD
 import resordan.correlator.update_tle as utle
 from resordan.correlator.get_discos_cat import get_discos_cat
-=======
-import update_tle as utle
-import get_discos_cat
->>>>>>> 67ae8728
 
 try:
     from mpi4py import MPI
